/*
 * Copyright (c) 2019  InterDigital Communications, Inc
 *
 * Licensed under the Apache License, Version 2.0 (the "License");
 * you may not use this file except in compliance with the License.
 * You may obtain a copy of the License at
 *
 *     http://www.apache.org/licenses/LICENSE-2.0
 *
 * Unless required by applicable law or agreed to in writing, software
 * distributed under the License is distributed on an "AS IS" BASIS,
 * WITHOUT WARRANTIES OR CONDITIONS OF ANY KIND, either express or implied.
 * See the License for the specific language governing permissions and
 * limitations under the License.
 */

import _ from 'lodash';
import { connect } from 'react-redux';
import React, { Component }  from 'react';
import { Grid, GridCell, GridInner } from '@rmwc/grid';
import { Elevation } from '@rmwc/elevation';
import IDCVis from '../idc-vis';
import DashboardContainer from '../dashboard-container';
import ExecPageScenarioButtons from './exec-page-scenario-buttons';

import HeadlineBar from '../../components/headline-bar';
import EventCreationPane from './event-creation-pane';
import ExecTable from './exec-table';

import IDDeployScenarioDialog from '../../components/dialogs/id-deploy-scenario-dialog';
import IDTerminateScenarioDialog from '../../components/dialogs/id-terminate-scenario-dialog';
import IDSaveScenarioDialog from '../../components/dialogs/id-save-scenario-dialog';

import {
  execChangeScenarioList,
  execVisFilteredData
} from '../../state/exec';

import {
  uiChangeCurrentDialog,
  uiExecChangeEventCreationMode,
  uiExecChangeCurrentEvent,
  uiExecChangeShowApps,
  IDC_DIALOG_DEPLOY_SCENARIO,
  IDC_DIALOG_TERMINATE_SCENARIO,
  IDC_DIALOG_SAVE_SCENARIO,

  // Event types
  MOBILITY_EVENT,
  NETWORK_CHARACTERISTICS_EVENT,
  PAGE_EXECUTE,
  PAGE_EXPERIMENTAL_EXECUTE
} from '../../state/ui';

import {
  execChangeScenario,
  execChangeScenarioName,
  execChangeScenarioState,
  execChangeOkToTerminate
} from '../../state/exec';

import {
  TYPE_EXEC,

  // States
  EXEC_STATE_IDLE
} from '../../meep-constants';


class ExecPageContainer extends Component {
  constructor(props) {
    super(props);
  }

  componentDidMount() {
    this.props.changeCurrentEvent(MOBILITY_EVENT);
  }

  /**
     * Callback function to receive the result of the getScenarioList operation.
     * @callback module:api/ScenarioConfigurationApi~getScenarioListCallback
     * @param {String} error Error message, if any.
     * @param {module:model/ScenarioList} data The data returned by the service call.
     */
  getScenarioListDeployCb(error, data) {
    if (error !== null) {
      // TODO: consider showing an alert/toast
      return;
    }

    this.props.changeDeployScenarioList(_.map(data.scenarios, 'name'));
  }

  /**
     * Callback function to receive the result of the activateScenario operation.
     * @callback module:api/ScenarioExecutionApi~activateScenarioCallback
     * @param {String} error Error message, if any.
     */
  activateScenarioCb(error) {
    if (error) {
      // TODO: consider showing an alert/toast
      return;
    }

    this.props.refreshScenario();
  }

  /**
     * Callback function to receive the result of the terminateScenario operation.
     * @callback module:api/ScenarioExecutionApi~terminateScenarioCallback
     * @param {String} error Error message, if any.
     */
  terminateScenarioCb(error) {
    if (error !== null) {
      // TODO consider showing an alert  (i.e. toast)
      return;
    }

    this.props.deleteScenario();
    this.props.changeState(EXEC_STATE_IDLE);
    this.props.execChangeOkToTerminate(false);
  }

  saveScenario(scenarioName) {
    const scenario = this.props.scenario;

    const scenarioCopy = JSON.parse(JSON.stringify(scenario));
    scenarioCopy.name = scenarioName;

    this.props.cfgApi.createScenario(scenarioName, scenarioCopy, (error, data, response) => this.createScenarioCb(error, data, response));
  }

  /**
     * Callback function to receive the result of the createScenario operation.
     * @callback module:api/ScenarioConfigurationApi~createScenarioCallback
     * @param {String} error Error message, if any.
     * @param data This operation does not return a value.
     * @param {String} response The complete HTTP response.
     */
  createScenarioCb(/*error, data, response*/) {
    // if (error == null) {
    //   console.log('Scenario successfully created');
    // } else {
    //   console.log('Failed to create scenario');
    // }
    // TODO: consider showing an alert/toast
  }

  // CLOSE DIALOG
  closeDialog() {
    this.props.changeCurrentDialog(Math.random());
  }

  // DEPLOY DIALOG
  onDeployScenario() {
    // Retrieve list of available scenarios
    this.props.cfgApi.getScenarioList((error, data, response) => {this.getScenarioListDeployCb(error, data, response);});
    this.props.changeCurrentDialog(IDC_DIALOG_DEPLOY_SCENARIO);
  }

  // SAVE SCENARIO
  onSaveScenario() {
    this.props.changeCurrentDialog(IDC_DIALOG_SAVE_SCENARIO);
  }

  // TERMINATE DIALOG
  onTerminateScenario() {
    this.props.changeCurrentDialog(IDC_DIALOG_TERMINATE_SCENARIO);
  }

  // CREATE EVENT
  onCreateEvent() {
    this.props.changeEventCreationMode(true);
  }

  // STOP CREATING EVENT
  onQuitEventCreationMode() {
    this.props.changeEventCreationMode(false);
  }

  // Terminate Active scenario
  terminateScenario() {
    this.props.api.terminateScenario((error, data, response) => this.terminateScenarioCb(error, data, response));
  }

  showApps(show) {
    this.props.changeShowApps(show);
    // _.defer(() => {
    //   this.props.execVis.network.setData(this.props.execVisData);
    // });
  }

  renderDialogs() {
    return (
      <>
          <IDDeployScenarioDialog
            title='Open Scenario'
            open={this.props.currentDialog===IDC_DIALOG_DEPLOY_SCENARIO}
            options={this.props.scenarios}
            onClose={() => {this.closeDialog();}}
            api={this.props.api}
            activateScenarioCb={(error, data, response) => this.activateScenarioCb(error, data, response)}
          />

          <IDSaveScenarioDialog
            title='Save Scenario as ...'
            open={this.props.currentDialog===IDC_DIALOG_SAVE_SCENARIO}
            onClose={() => {this.closeDialog();}}
            api={this.props.api}
            saveScenario={(name) => this.saveScenario(name)}
            scenarioNameRequired={true}
          />

          <IDTerminateScenarioDialog
            title='Terminate Scenario'
            open={this.props.currentDialog===IDC_DIALOG_TERMINATE_SCENARIO}
            scenario={this.props.scenario}
            onClose={() => {this.closeDialog();}}
            onSubmit={() => {this.terminateScenario();}}
          />
      </>
    );
  }

  render() {
    if (this.props.page !== PAGE_EXECUTE && this.props.page !== PAGE_EXPERIMENTAL_EXECUTE) {
      return null;
    }

    const scenarioName = (this.props.page === PAGE_EXECUTE)
      ? this.props.execScenarioName
      : this.props.cfgScenarioName;

    const spanLeft = this.props.eventCreationMode ? 8 : 12;
    const spanRight = this.props.eventCreationMode ? 4 : 0;
    return (
      <div style={{width: '100%'}}>
        {this.renderDialogs()}

        <div style={{width: '100%'}}>
          <Grid style={styles.headlineGrid}>
            <GridCell span={12}>
              <Elevation className="component-style" z={2} style={styles.headline}>
                <GridInner>
                  <GridCell align={'middle'} span={4}>
                    <HeadlineBar
                      titleLabel="Deployed Scenario"
                      scenarioName={scenarioName}
                    />
                  </GridCell>
                  <GridCell span={8}>
                    <GridInner align={'right'}>
                      <GridCell align={'middle'} span={12}>
                        <ExecPageScenarioButtons
                          onDeploy={() => this.onDeployScenario()}
                          onSaveScenario={() => this.onSaveScenario()}
                          onTerminate={() => this.onTerminateScenario()}
                          onRefresh={this.props.refreshScenario}
                          onCreateEvent={() => this.onCreateEvent()}
                          onShowAppsChanged={(show) => this.showApps(show)}
                          showApps={this.props.showApps}
                        />
                      </GridCell>
                    </GridInner>
                  </GridCell>
                </GridInner>
              </Elevation>
            </GridCell>
          </Grid>
        </div>

        {this.props.exec.state.scenario !== EXEC_STATE_IDLE &&
          <>
              <Grid style={{width: '100%'}}>
<<<<<<< HEAD
                <GridCell span={spanLeft}>
                  {/* <Elevation className="component-style" z={2}> */}
                  <div>
                    {this.props.experimental ? (<DashboardContainer showAppsView={true}/>) : (<IDCVis type={TYPE_EXEC} />)}
                        
                  </div>
                  {/* </Elevation> */}
                </GridCell>
                <GridCell span={spanRight} hidden={!this.props.eventCreationMode} style={styles.inner}>
                  <Elevation className="component-style" z={2}>
                    <EventCreationPane
                      eventTypes={[UE_MOBILITY_EVENT, NETWORK_CHARACTERISTICS_EVENT]}
                      api={this.props.api}
                      onSuccess={() => {this.props.refreshScenario();}}
                      onClose={() => this.onQuitEventCreationMode()}
                    />
                  </Elevation>
                </GridCell>
=======
                <GridInner>
                  <GridCell span={spanLeft}>
                    <Elevation className="component-style" z={2}>
                      <div style={{padding: 10}}>
                        <IDCVis type={TYPE_EXEC}/>
                      </div>
                    </Elevation>
                  </GridCell>
                  <GridCell span={spanRight} hidden={!this.props.eventCreationMode} style={styles.inner}>
                    <Elevation className="component-style" z={2}>
                      <EventCreationPane
                        eventTypes={[MOBILITY_EVENT, NETWORK_CHARACTERISTICS_EVENT]}
                        api={this.props.api}
                        onSuccess={() => {this.props.refreshScenario();}}
                        onClose={() => this.onQuitEventCreationMode()}
                      />
                    </Elevation>
                  </GridCell>
                </GridInner>
>>>>>>> f951b175
              </Grid>
          </>
        }
        <ExecTable />
      </div>
    );
  }
}

const styles = {
  headlineGrid: {
    marginBottom: 10
  },
  headline: {
    padding: 10
  },
  page: {
    height: 1500,
    marginBottom: 10
  }
};

const mapStateToProps = state => {
  return {
    exec: state.exec,
    showApps: state.ui.execShowApps,
    execVis: state.exec.vis,
    configuredElement: state.cfg.elementConfiguration.configuredElement,
    table: state.exec.table,
    currentDialog: state.ui.currentDialog,
    scenario: state.exec.scenario,
    scenarios: state.exec.apiResults.scenarios,
    eventCreationMode: state.ui.eventCreationMode,
    page: state.ui.page,
    execScenarioName: state.exec.scenario.name,
    cfgScenarioName: state.cfg.scenario.name,
    execVisData: execVisFilteredData(state)
  };
};

const mapDispatchToProps = dispatch => {
  return {
    changeCurrentDialog: (type) => dispatch(uiChangeCurrentDialog(type)),
    changeScenario: (scenario) => dispatch(execChangeScenario(scenario)),
    changeDeployScenarioList: (scenarios) => dispatch(execChangeScenarioList(scenarios)),
    changeScenarioName: (name) => dispatch(execChangeScenarioName(name)),
    changeState: (s) => dispatch(execChangeScenarioState(s)),
    changeEventCreationMode: (val) => dispatch(uiExecChangeEventCreationMode(val)), // (true or false)
    changeCurrentEvent: (e) => dispatch(uiExecChangeCurrentEvent(e)),
    execChangeOkToTerminate: (ok) => dispatch(execChangeOkToTerminate(ok)),
    changeShowApps: (show) => dispatch(uiExecChangeShowApps(show))
  };
};

const ConnectedExecPageContainer = connect(
  mapStateToProps,
  mapDispatchToProps
)(ExecPageContainer);

export default ConnectedExecPageContainer;<|MERGE_RESOLUTION|>--- conflicted
+++ resolved
@@ -272,7 +272,6 @@
         {this.props.exec.state.scenario !== EXEC_STATE_IDLE &&
           <>
               <Grid style={{width: '100%'}}>
-<<<<<<< HEAD
                 <GridCell span={spanLeft}>
                   {/* <Elevation className="component-style" z={2}> */}
                   <div>
@@ -284,34 +283,13 @@
                 <GridCell span={spanRight} hidden={!this.props.eventCreationMode} style={styles.inner}>
                   <Elevation className="component-style" z={2}>
                     <EventCreationPane
-                      eventTypes={[UE_MOBILITY_EVENT, NETWORK_CHARACTERISTICS_EVENT]}
+                      eventTypes={[MOBILITY_EVENT, NETWORK_CHARACTERISTICS_EVENT]}
                       api={this.props.api}
                       onSuccess={() => {this.props.refreshScenario();}}
                       onClose={() => this.onQuitEventCreationMode()}
                     />
                   </Elevation>
                 </GridCell>
-=======
-                <GridInner>
-                  <GridCell span={spanLeft}>
-                    <Elevation className="component-style" z={2}>
-                      <div style={{padding: 10}}>
-                        <IDCVis type={TYPE_EXEC}/>
-                      </div>
-                    </Elevation>
-                  </GridCell>
-                  <GridCell span={spanRight} hidden={!this.props.eventCreationMode} style={styles.inner}>
-                    <Elevation className="component-style" z={2}>
-                      <EventCreationPane
-                        eventTypes={[MOBILITY_EVENT, NETWORK_CHARACTERISTICS_EVENT]}
-                        api={this.props.api}
-                        onSuccess={() => {this.props.refreshScenario();}}
-                        onClose={() => this.onQuitEventCreationMode()}
-                      />
-                    </Elevation>
-                  </GridCell>
-                </GridInner>
->>>>>>> f951b175
               </Grid>
           </>
         }
